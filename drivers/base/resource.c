--- conflicted
+++ resolved
@@ -113,11 +113,7 @@
 
 	res = xzalloc(sizeof(struct resource) * 2);
 	res[0].start = hccr;
-<<<<<<< HEAD
-	res[0].size = 0x10;
-=======
-	res[0].end = hccr + 0x40 - 1;
->>>>>>> 5f03074e
+	res[0].end = hccr + 0x10 - 1;
 	res[0].flags = IORESOURCE_MEM;
 	res[1].start = hcor;
 	res[1].end = hcor + 0xc0 - 1;
