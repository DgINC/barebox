--- conflicted
+++ resolved
@@ -992,15 +992,9 @@
                 .tmp_version .tmp_barebox* barebox.bin barebox.map barebox.S \
 		.tmp_kallsyms* common/barebox_default_env* barebox.ldr \
 		scripts/bareboxenv-target barebox-flash-image \
-<<<<<<< HEAD
 		barebox.srec barebox.s5p barebox.ubl barebox.zynq \
 		barebox.uimage barebox.spi barebox.kwb barebox.kwbuart \
-		barebox.canon-a1100.bin
-=======
-		Doxyfile.version barebox.srec barebox.s5p barebox.ubl \
-		barebox.uimage barebox.spi barebox.kwb barebox.kwbuart \
-		barebox.efi
->>>>>>> 9183a8c6
+		barebox.efi barebox.canon-a1100.bin
 
 # Directories & files removed with 'make mrproper'
 MRPROPER_DIRS  += include/config include2 usr/include
