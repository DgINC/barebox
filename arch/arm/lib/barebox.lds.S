/*
 * (C) Copyright 2000-2004
 * Wolfgang Denk, DENX Software Engineering, wd@denx.de.
 *
 * See file CREDITS for list of people who contributed to this
 * project.
 *
 * This program is free software; you can redistribute it and/or
 * modify it under the terms of the GNU General Public License as
 * published by the Free Software Foundation; either version 2 of
 * the License, or (at your option) any later version.
 *
 * This program is distributed in the hope that it will be useful,
 * but WITHOUT ANY WARRANTY; without even the implied warranty of
 * MERCHANTABILITY or FITNESS FOR A PARTICULAR PURPOSE.  See the
 * GNU General Public License for more details.
 *
 *
 */

#include <asm-generic/barebox.lds.h>

OUTPUT_FORMAT("elf32-littlearm", "elf32-littlearm", "elf32-littlearm")
OUTPUT_ARCH(arm)
ENTRY(start)
SECTIONS
{
#ifdef CONFIG_RELOCATABLE
	. = 0x0;
#else
	. = TEXT_BASE;
#endif

#ifndef CONFIG_PBL_IMAGE
	PRE_IMAGE
#endif
	. = ALIGN(4);
	.text      :
	{
		_stext = .;
		_text = .;
		*(.text_entry*)
		__bare_init_start = .;
		*(.text_bare_init*)
		__bare_init_end = .;
		__exceptions_start = .;
		KEEP(*(.text_exceptions*))
		__exceptions_stop = .;
		*(.text*)
	}
	BAREBOX_BARE_INIT_SIZE

	. = ALIGN(4);
	.rodata : { *(.rodata*) }

#ifdef CONFIG_ARM_UNWIND
	/*
	 * Stack unwinding tables
	 */
	. = ALIGN(8);
	.ARM.unwind_idx : {
		__start_unwind_idx = .;
		*(.ARM.exidx*)
		__stop_unwind_idx = .;
	}
	.ARM.unwind_tab : {
		__start_unwind_tab = .;
		*(.ARM.extab*)
		__stop_unwind_tab = .;
	}
#endif
	_etext = .;			/* End of text and rodata section */
	_sdata = .;

	. = ALIGN(4);
	.data : { *(.data*) }

	. = .;
	__barebox_cmd_start = .;
	.barebox_cmd : { BAREBOX_CMDS }
	__barebox_cmd_end = .;

	__barebox_magicvar_start = .;
	.barebox_magicvar : { BAREBOX_MAGICVARS }
	__barebox_magicvar_end = .;

	__barebox_initcalls_start = .;
	.barebox_initcalls : { INITCALLS }
	__barebox_initcalls_end = .;

	__usymtab_start = .;
	__usymtab : { BAREBOX_SYMS }
	__usymtab_end = .;

<<<<<<< HEAD
	.dtb : { BAREBOX_DTB() }
=======
	.rel.dyn : {
		__rel_dyn_start = .;
		*(.rel*)
		__rel_dyn_end = .;
	}

	.dynsym : {
		__dynsym_start = .;
		*(.dynsym)
		__dynsym_end = .;
	}
>>>>>>> a81ec022

	_edata = .;

	. = ALIGN(4);
	__bss_start = .;
	.bss : { *(.bss*) }
	__bss_stop = .;
	_end = .;
	_barebox_image_size = __bss_start - TEXT_BASE;
}<|MERGE_RESOLUTION|>--- conflicted
+++ resolved
@@ -92,9 +92,8 @@
 	__usymtab : { BAREBOX_SYMS }
 	__usymtab_end = .;
 
-<<<<<<< HEAD
 	.dtb : { BAREBOX_DTB() }
-=======
+
 	.rel.dyn : {
 		__rel_dyn_start = .;
 		*(.rel*)
@@ -106,7 +105,6 @@
 		*(.dynsym)
 		__dynsym_end = .;
 	}
->>>>>>> a81ec022
 
 	_edata = .;
 
