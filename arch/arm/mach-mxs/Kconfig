--- conflicted
+++ resolved
@@ -81,7 +81,6 @@
 	  internal view). Don't use register offsets here, the SET, CLR and
 	  TGL registers are not mapped!
 
-<<<<<<< HEAD
 config MXS_OCOTP_WRITABLE
 	bool "OCOTP write support"
 	depends on MXS_OCOTP
@@ -92,7 +91,7 @@
 	  Before being actually able to blow the bits, you need to explicitely
 	  enable writing:
 		 ocotp0.permanent_write_enable=1
-=======
+
 config MXS_CMD_BCB
 	depends on NAND_MXS
 	tristate "Nand bcb command"
@@ -100,7 +99,6 @@
 	  To be able to boot from NAND the i.MX23/28 need a Boot Control Block
 	  in flash. This option enabled the 'bcb' command which can be used to
 	  generate this block during runtime.
->>>>>>> 0256d59a
 
 endmenu
 
