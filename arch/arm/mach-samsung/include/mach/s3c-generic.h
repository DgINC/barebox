/*
 * (C) Copyright 2009
 * Juergen Beisert, Pengutronix
 *
 * (C) Copyright 2001-2004
 * Wolfgang Denk, DENX Software Engineering, wd@denx.de.
 *
 * (C) Copyright 2002
 * David Mueller, ELSOFT AG, d.mueller@elsoft.ch
 *
 * This program is free software; you can redistribute it and/or
 * modify it under the terms of the GNU General Public License as
 * published by the Free Software Foundation; either version 2 of
 * the License, or (at your option) any later version.
 *
 * This program is distributed in the hope that it will be useful,
 * but WITHOUT ANY WARRANTY; without even the implied warranty of
 * MERCHANTABILITY or FITNESS FOR A PARTICULAR PURPOSE.  See the
 * GNU General Public License for more details.
 *
 * You should have received a copy of the GNU General Public License
 * along with this program; if not, write to the Free Software
 * Foundation, Inc., 59 Temple Place, Suite 330, Boston,
 * MA 02111-1307 USA
 */

#include <common.h>

uint32_t s3c_get_mpllclk(void);
uint32_t s3c_get_upllclk(void);
uint32_t s3c_get_fclk(void);
uint32_t s3c_get_hclk(void);
uint32_t s3c_get_pclk(void);
uint32_t s3c_get_uclk(void);

unsigned s3c_get_uart_clk(unsigned src);

#ifdef CONFIG_ARCH_S3C24xx
uint32_t s3c24xx_get_memory_size(void);
void s3c24xx_disable_second_sdram_bank(void);
#endif

#ifdef CONFIG_ARCH_S5PCxx
void s5p_init_pll(void);
<<<<<<< HEAD
void s5p_init_dram_bank_lpddr(phys_addr_t base, uint32_t mc0, uint32_t mc1, int bus16);
void s5p_init_dram_bank_lpddr2(phys_addr_t base, uint32_t mc0, uint32_t mc1, int bus16);
void s5p_init_dram_bank_ddr2(phys_addr_t base, uint32_t mc0, uint32_t mc1, int bus16);
uint32_t s5p_get_memory_size(void);
=======
#endif

#ifdef CONFIG_ARCH_S3C64xx
unsigned s3c_set_epllclk(unsigned, unsigned, unsigned, unsigned);
uint32_t s3c_get_epllclk(void);
unsigned s3c_get_hsmmc_clk(int);
void s3c_set_hsmmc_clk(int, int, unsigned);
unsigned s3c6410_get_memory_size(void);
struct s3c6410_chipselect {
	unsigned adr_setup_t; /* in [ns] */
	unsigned access_setup_t; /* in [ns] */
	unsigned access_t; /* in [ns] */
	unsigned cs_hold_t; /* in [ns] */
	unsigned adr_hold_t; /* in [ns] */
	unsigned char width; /* 8 or 16 */
};
int s3c6410_setup_chipselect(int, const struct s3c6410_chipselect*);
>>>>>>> d6592665
#endif<|MERGE_RESOLUTION|>--- conflicted
+++ resolved
@@ -42,12 +42,10 @@
 
 #ifdef CONFIG_ARCH_S5PCxx
 void s5p_init_pll(void);
-<<<<<<< HEAD
 void s5p_init_dram_bank_lpddr(phys_addr_t base, uint32_t mc0, uint32_t mc1, int bus16);
 void s5p_init_dram_bank_lpddr2(phys_addr_t base, uint32_t mc0, uint32_t mc1, int bus16);
 void s5p_init_dram_bank_ddr2(phys_addr_t base, uint32_t mc0, uint32_t mc1, int bus16);
 uint32_t s5p_get_memory_size(void);
-=======
 #endif
 
 #ifdef CONFIG_ARCH_S3C64xx
@@ -65,5 +63,4 @@
 	unsigned char width; /* 8 or 16 */
 };
 int s3c6410_setup_chipselect(int, const struct s3c6410_chipselect*);
->>>>>>> d6592665
 #endif