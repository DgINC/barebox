/*
 * Copyright (C) 2013 Sascha Hauer, Pengutronix
 *
 * This program is free software; you can redistribute it and/or
 * modify it under the terms of the GNU General Public License as
 * published by the Free Software Foundation; either version 2 of
 * the License, or (at your option) any later version.
 *
 * This program is distributed in the hope that it will be useful,
 * but WITHOUT ANY WARRANTY; without even the implied warranty of
 * MERCHANTABILITY or FITNESS FOR A PARTICULAR PURPOSE.  See the
 * GNU General Public License for more details.
 *
 * You should have received a copy of the GNU General Public License
 * along with this program; if not, write to the Free Software
 * Foundation.
 *
 */

#include <common.h>
#include <gpio.h>
#include <init.h>
#include <of.h>
<<<<<<< HEAD
#include <mach/bbu.h>
=======
#include <fec.h>

#include <linux/micrel_phy.h>
>>>>>>> 4c65c20f

#include <mach/imx6.h>

#define ETH_PHY_RST	IMX_GPIO_NR(3, 23)

static int eth_phy_reset(void)
{
	gpio_request(ETH_PHY_RST, "phy reset");
	gpio_direction_output(ETH_PHY_RST, 0);
	mdelay(1);
	gpio_set_value(ETH_PHY_RST, 1);

	return 0;
}

static void mmd_write_reg(struct phy_device *dev, int device, int reg, int val)
{
	phy_write(dev, 0x0d, device);
	phy_write(dev, 0x0e, reg);
	phy_write(dev, 0x0d, (1 << 14) | device);
	phy_write(dev, 0x0e, val);
}

static int ksz9031rn_phy_fixup(struct phy_device *dev)
{
	mmd_write_reg(dev, 2, 8, 0x039F);

	return 0;
}

static int phytec_pfla02_init(void)
{
	if (!of_machine_is_compatible("phytec,imx6q-pfla02") &&
			!of_machine_is_compatible("phytec,imx6dl-pfla02") &&
			!of_machine_is_compatible("phytec,imx6s-pfla02"))
		return 0;

	eth_phy_reset();
	phy_register_fixup_for_uid(PHY_ID_KSZ9031, MICREL_PHY_ID_MASK,
					   ksz9031rn_phy_fixup);

	imx6_bbu_nand_register_handler("nand", BBU_HANDLER_FLAG_DEFAULT);

	return 0;
}
device_initcall(phytec_pfla02_init);

static int phytec_pfla02_core_init(void)
{
	if (!of_machine_is_compatible("phytec,imx6x-pbab01"))
		return 0;

	imx6_init_lowlevel();

	return 0;
}
postcore_initcall(phytec_pfla02_core_init);<|MERGE_RESOLUTION|>--- conflicted
+++ resolved
@@ -21,13 +21,10 @@
 #include <gpio.h>
 #include <init.h>
 #include <of.h>
-<<<<<<< HEAD
 #include <mach/bbu.h>
-=======
 #include <fec.h>
 
 #include <linux/micrel_phy.h>
->>>>>>> 4c65c20f
 
 #include <mach/imx6.h>
 
