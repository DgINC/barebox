###
# scripts contains sources for various helper programs used throughout
# barebox for the build process.
# ---------------------------------------------------------------------------
# kallsyms:      Find all symbols in barebox

hostprogs-y                      += bin2c
hostprogs-y                      += mkimage
hostprogs-y                      += fix_size
hostprogs-y                      += bareboxenv
hostprogs-$(CONFIG_KALLSYMS)     += kallsyms
hostprogs-$(CONFIG_ARCH_MVEBU)   += kwbimage kwboot
hostprogs-$(CONFIG_ARCH_NETX)    += gen_netx_image
hostprogs-$(CONFIG_ARCH_OMAP)    += omap_signGP mk-am35xx-spi-image
hostprogs-$(CONFIG_ARCH_S5PCxx)  += s5p_cksum
hostprogs-$(CONFIG_ARCH_DAVINCI) += mkublheader
hostprogs-$(CONFIG_ARCH_ZYNQ)	 += zynq_mkimage
<<<<<<< HEAD
=======
hostprogs-$(CONFIG_ARCH_SOCFPGA) += socfpga_mkimage
subdir-$(CONFIG_ARCH_IMX)	 += imx

HOSTLOADLIBES_omap4_usbboot = -lpthread
omap4_usbboot-objs               := usb_linux.o omap4_usbboot.o
hostprogs-$(CONFIG_OMAP4_USBBOOT)+= omap4_usbboot

always		:= $(hostprogs-y) $(hostprogs-m)
>>>>>>> fe4ecd1d

subdir-y			+= mod
subdir-$(CONFIG_OMAP4_USBBOOT)	+= omap4_usbboot
subdir-$(CONFIG_ARCH_IMX)	+= imx
subdir-$(CONFIG_X86)		+= setupmbr
subdir-$(CONFIG_DTC)		+= dtc

targetprogs-$(CONFIG_BAREBOXENV_TARGET) += bareboxenv-target

# Let clean descend into subdirs
subdir-	+= basic kconfig setupmbr

quiet_cmd_csingle	= CC      $@
      cmd_csingle	= $(CC) -Wp,-MD,$(depfile) $(CFLAGS) -o $@ $<

__targetprogs	:= $(sort $(targetprogs-y) $(targetprogs-m))
target-csingle	:= $(foreach m,$(__targetprogs),$(if $($(m)-objs),,$(m)))
__targetprogs	:= $(addprefix $(obj)/,$(__targetprogs))
target-csingle	:= $(addprefix $(obj)/,$(target-csingle))

always		:= $(hostprogs-y) $(hostprogs-m) $(targetprogs-y)

$(target-csingle): %-target: %.c FORCE
	$(call if_changed_dep,csingle)<|MERGE_RESOLUTION|>--- conflicted
+++ resolved
@@ -15,17 +15,7 @@
 hostprogs-$(CONFIG_ARCH_S5PCxx)  += s5p_cksum
 hostprogs-$(CONFIG_ARCH_DAVINCI) += mkublheader
 hostprogs-$(CONFIG_ARCH_ZYNQ)	 += zynq_mkimage
-<<<<<<< HEAD
-=======
 hostprogs-$(CONFIG_ARCH_SOCFPGA) += socfpga_mkimage
-subdir-$(CONFIG_ARCH_IMX)	 += imx
-
-HOSTLOADLIBES_omap4_usbboot = -lpthread
-omap4_usbboot-objs               := usb_linux.o omap4_usbboot.o
-hostprogs-$(CONFIG_OMAP4_USBBOOT)+= omap4_usbboot
-
-always		:= $(hostprogs-y) $(hostprogs-m)
->>>>>>> fe4ecd1d
 
 subdir-y			+= mod
 subdir-$(CONFIG_OMAP4_USBBOOT)	+= omap4_usbboot
