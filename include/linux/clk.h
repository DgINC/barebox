/*
 *  linux/include/linux/clk.h
 *
 *  Copyright (C) 2004 ARM Limited.
 *  Written by Deep Blue Solutions Limited.
 *
 * This program is free software; you can redistribute it and/or modify
 * it under the terms of the GNU General Public License version 2 as
 * published by the Free Software Foundation.
 */
#ifndef __LINUX_CLK_H
#define __LINUX_CLK_H

struct device_d;

/*
 * The base API.
 */


/*
 * struct clk - an machine class defined object / cookie.
 */
struct clk;

/**
 * clk_get - lookup and obtain a reference to a clock producer.
 * @dev: device for clock "consumer"
 * @id: clock comsumer ID
 *
 * Returns a struct clk corresponding to the clock producer, or
 * valid IS_ERR() condition containing errno.  The implementation
 * uses @dev and @id to determine the clock consumer, and thereby
 * the clock producer.  (IOW, @id may be identical strings, but
 * clk_get may return different clock producers depending on @dev.)
 *
 * Drivers must assume that the clock source is not enabled.
 *
 * clk_get should not be called from within interrupt context.
 */
struct clk *clk_get(struct device_d *dev, const char *id);

/**
 * clk_enable - inform the system when the clock source should be running.
 * @clk: clock source
 *
 * If the clock can not be enabled/disabled, this should return success.
 *
 * Returns success (0) or negative errno.
 */
int clk_enable(struct clk *clk);

/**
 * clk_disable - inform the system when the clock source is no longer required.
 * @clk: clock source
 *
 * Inform the system that a clock source is no longer required by
 * a driver and may be shut down.
 *
 * Implementation detail: if the clock source is shared between
 * multiple drivers, clk_enable() calls must be balanced by the
 * same number of clk_disable() calls for the clock source to be
 * disabled.
 */
void clk_disable(struct clk *clk);

/**
 * clk_get_rate - obtain the current clock rate (in Hz) for a clock source.
 *		  This is only valid once the clock source has been enabled.
 * @clk: clock source
 */
unsigned long clk_get_rate(struct clk *clk);

/**
 * clk_put	- "free" the clock source
 * @clk: clock source
 *
 * Note: drivers must ensure that all clk_enable calls made on this
 * clock source are balanced by clk_disable calls prior to calling
 * this function.
 *
 * clk_put should not be called from within interrupt context.
 */
void clk_put(struct clk *clk);


/*
 * The remaining APIs are optional for machine class support.
 */


/**
 * clk_round_rate - adjust a rate to the exact rate a clock can provide
 * @clk: clock source
 * @rate: desired clock rate in Hz
 *
 * Returns rounded clock rate in Hz, or negative errno.
 */
long clk_round_rate(struct clk *clk, unsigned long rate);

/**
 * clk_set_rate - set the clock rate for a clock source
 * @clk: clock source
 * @rate: desired clock rate in Hz
 *
 * Returns success (0) or negative errno.
 */
int clk_set_rate(struct clk *clk, unsigned long rate);

/**
 * clk_set_parent - set the parent clock source for this clock
 * @clk: clock source
 * @parent: parent clock source
 *
 * Returns success (0) or negative errno.
 */
int clk_set_parent(struct clk *clk, struct clk *parent);

/**
 * clk_get_parent - get the parent clock source for this clock
 * @clk: clock source
 *
 * Returns struct clk corresponding to parent clock source, or
 * valid IS_ERR() condition containing errno.
 */
struct clk *clk_get_parent(struct clk *clk);

/**
 * clk_get_sys - get a clock based upon the device name
 * @dev_id: device name
 * @con_id: connection ID
 *
 * Returns a struct clk corresponding to the clock producer, or
 * valid IS_ERR() condition containing errno.  The implementation
 * uses @dev_id and @con_id to determine the clock consumer, and
 * thereby the clock producer. In contrast to clk_get() this function
 * takes the device name instead of the device itself for identification.
 *
 * Drivers must assume that the clock source is not enabled.
 *
 * clk_get_sys should not be called from within interrupt context.
 */
struct clk *clk_get_sys(const char *dev_id, const char *con_id);

/**
 * clk_add_alias - add a new clock alias
 * @alias: name for clock alias
 * @alias_dev_name: device name
 * @id: platform specific clock name
 * @dev: device
 *
 * Allows using generic clock names for drivers by adding a new alias.
 * Assumes clkdev, see clkdev.h for more info.
 */
int clk_add_alias(const char *alias, const char *alias_dev_name, char *id,
			struct device_d *dev);

#ifdef CONFIG_COMMON_CLK
struct clk_ops {
	int		(*enable)(struct clk *clk);
	void		(*disable)(struct clk *clk);
	int		(*is_enabled)(struct clk *clk);
	unsigned long	(*recalc_rate)(struct clk *clk,
					unsigned long parent_rate);
	long		(*round_rate)(struct clk *clk, unsigned long,
					unsigned long *);
	int		(*set_parent)(struct clk *clk, u8 index);
	int		(*get_parent)(struct clk *clk);
	int		(*set_rate)(struct clk *clk, unsigned long,
				    unsigned long);
};

struct clk {
	const struct clk_ops *ops;
	int enable_count;
	struct list_head list;
	const char *name;
	const char **parent_names;
	int num_parents;

	struct clk **parents;
	unsigned long flags;
};

#define CLK_ALWAYS_ENABLED	(1 << 0)

<<<<<<< HEAD
=======
struct clk_div_table {
	unsigned int	val;
	unsigned int	div;
};

>>>>>>> 5a12d903
struct clk *clk_fixed(const char *name, int rate);
struct clk *clk_divider(const char *name, const char *parent,
		void __iomem *reg, u8 shift, u8 width);
struct clk *clk_divider_table(const char *name,
		const char *parent, void __iomem *reg, u8 shift, u8 width,
		const struct clk_div_table *table);
struct clk *clk_fixed_factor(const char *name,
		const char *parent, unsigned int mult, unsigned int div);
struct clk *clk_mux(const char *name, void __iomem *reg,
		u8 shift, u8 width, const char **parents, u8 num_parents);
struct clk *clk_gate(const char *name, const char *parent, void __iomem *reg,
		u8 shift);

int clk_register(struct clk *clk);

struct clk *clk_lookup(const char *name);

void clk_dump(int verbose);

#endif

#endif<|MERGE_RESOLUTION|>--- conflicted
+++ resolved
@@ -184,14 +184,11 @@
 
 #define CLK_ALWAYS_ENABLED	(1 << 0)
 
-<<<<<<< HEAD
-=======
 struct clk_div_table {
 	unsigned int	val;
 	unsigned int	div;
 };
 
->>>>>>> 5a12d903
 struct clk *clk_fixed(const char *name, int rate);
 struct clk *clk_divider(const char *name, const char *parent,
 		void __iomem *reg, u8 shift, u8 width);
