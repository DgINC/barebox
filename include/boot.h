--- conflicted
+++ resolved
@@ -7,12 +7,6 @@
 #include <linux/list.h>
 
 struct image_data {
-<<<<<<< HEAD
-	struct image_handle *os;
-	struct image_handle *initrd;
-	void *oftree;
-	int verify;
-=======
 	/* simplest case. barebox has already loaded the os here */
 	struct resource *os_res;
 
@@ -44,7 +38,6 @@
 	/* otherwise only the filename will be provided */
 	char *initrd_file;
 
->>>>>>> 52fac4b1
 	unsigned long initrd_address;
 
 	struct fdt_header *oftree;
