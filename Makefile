--- conflicted
+++ resolved
@@ -1031,13 +1031,8 @@
                 .tmp_version .tmp_barebox* barebox.bin barebox.map barebox.S \
 		.tmp_kallsyms* barebox_default_env* barebox.ldr \
 		scripts/bareboxenv-target barebox-flash-image \
-<<<<<<< HEAD
 		Doxyfile.version barebox.srec barebox.s5p barebox.ubl \
-		barebox.uimage
-=======
-		Doxyfile.version barebox.srec barebox.s5p \
-		barebox.spi
->>>>>>> 93ca711e
+		barebox.uimage barebox.spi
 
 # Directories & files removed with 'make mrproper'
 MRPROPER_DIRS  += include/config include2 usr/include
